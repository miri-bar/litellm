# 👥 Team-based Routing

## Routing
Route calls to different model groups based on the team-id

### Config with model group 

Create a config.yaml with 2 model groups + connected postgres db

```yaml
model_list: 
  - model_name: gpt-3.5-turbo-eu # 👈 Model Group 1
    litellm_params:
      model: azure/chatgpt-v-2
      api_base: os.environ/AZURE_API_BASE_EU
      api_key: os.environ/AZURE_API_KEY_EU
      api_version: "2023-07-01-preview"
  - model_name: gpt-3.5-turbo-worldwide # 👈 Model Group 2
    litellm_params:
      model: azure/chatgpt-v-2
      api_base: os.environ/AZURE_API_BASE
      api_key: os.environ/AZURE_API_KEY
      api_version: "2023-07-01-preview"

general_settings: 
    master_key: sk-1234
    database_url: "postgresql://..." # 👈 Connect proxy to DB
```

Start proxy

```bash
litellm --config /path/to/config.yaml
```

### Create Team with Model Alias

```bash
curl --location 'http://0.0.0.0:4000/team/new' \
--header 'Authorization: Bearer sk-1234' \ # 👈 Master Key
--header 'Content-Type: application/json' \
--data '{
  "team_alias": "my-new-team_4",
  "model_aliases": {"gpt-3.5-turbo": "gpt-3.5-turbo-eu"}
}'

# Returns team_id: my-team-id
```

### Create Team Key 

```bash 
curl --location 'http://localhost:4000/key/generate' \
--header 'Authorization: Bearer sk-1234' \
--header 'Content-Type: application/json' \
--data '{
    "team_id": "my-team-id",  # 👈 YOUR TEAM ID
}'
```

### Call Model with alias 

```bash
curl --location 'http://0.0.0.0:4000/v1/chat/completions' \
--header 'Content-Type: application/json' \
--header 'Authorization: Bearer sk-A1L0C3Px2LJl53sF_kTF9A' \
--data '{
  "model": "gpt-3.5-turbo", # 👈 MODEL 
  "messages": [{"role": "system", "content": "You'\''re an expert at writing poems"}, {"role": "user", "content": "Write me a poem"}, {"role": "user", "content": "What'\''s your name?"}],
  "user": "usha"
}'
<<<<<<< HEAD
```
=======
```

## Team Based Logging

[👉 Tutorial - Allow each team to use their own Langfuse Project / custom callbacks](team_logging.md)



<!-- 
## Logging / Caching

Turn on/off logging and caching for a specific team id. 

**Example:**

This config would send langfuse logs to 2 different langfuse projects, based on the team id 

```yaml
litellm_settings:
  default_team_settings: 
    - team_id: my-secret-project
      success_callback: ["langfuse"]
      langfuse_public_key: os.environ/LANGFUSE_PUB_KEY_1 # Project 1
      langfuse_secret: os.environ/LANGFUSE_PRIVATE_KEY_1 # Project 1
    - team_id: ishaans-secret-project
      success_callback: ["langfuse"]
      langfuse_public_key: os.environ/LANGFUSE_PUB_KEY_2 # Project 2
      langfuse_secret: os.environ/LANGFUSE_SECRET_2 # Project 2
```

Now, when you [generate keys](./virtual_keys.md) for this team-id 

```bash
curl -X POST 'http://0.0.0.0:4000/key/generate' \
-H 'Authorization: Bearer sk-1234' \
-H 'Content-Type: application/json' \
-d '{"team_id": "ishaans-secret-project"}'
```

All requests made with these keys will log data to their team-specific logging. -->
>>>>>>> 0ac7736b
<|MERGE_RESOLUTION|>--- conflicted
+++ resolved
@@ -69,9 +69,6 @@
   "messages": [{"role": "system", "content": "You'\''re an expert at writing poems"}, {"role": "user", "content": "Write me a poem"}, {"role": "user", "content": "What'\''s your name?"}],
   "user": "usha"
 }'
-<<<<<<< HEAD
-```
-=======
 ```
 
 ## Team Based Logging
@@ -111,5 +108,4 @@
 -d '{"team_id": "ishaans-secret-project"}'
 ```
 
-All requests made with these keys will log data to their team-specific logging. -->
->>>>>>> 0ac7736b
+All requests made with these keys will log data to their team-specific logging. -->