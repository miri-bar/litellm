import Image from '@theme/IdealImage';
import Tabs from '@theme/Tabs';
import TabItem from '@theme/TabItem';

# Quick Start
Quick start CLI, Config, Docker

LiteLLM Server manages:

* **Unified Interface**: Calling 100+ LLMs [Huggingface/Bedrock/TogetherAI/etc.](#other-supported-models) in the OpenAI `ChatCompletions` & `Completions` format
* **Load Balancing**: between [Multiple Models](#multiple-models---quick-start) + [Deployments of the same model](#multiple-instances-of-1-model) - LiteLLM proxy can handle 1.5k+ requests/second during load tests.
* **Cost tracking**: Authentication & Spend Tracking [Virtual Keys](#managing-auth---virtual-keys)

[**See LiteLLM Proxy code**](https://github.com/BerriAI/litellm/tree/main/litellm/proxy)


View all the supported args for the Proxy CLI [here](https://docs.litellm.ai/docs/simple_proxy#proxy-cli-arguments)

```shell
$ pip install litellm[proxy]
```

If this fails try running

```shell
$ pip install 'litellm[proxy]'
```

## Quick Start - LiteLLM Proxy CLI

Run the following command to start the litellm proxy
```shell
$ litellm --model huggingface/bigcode/starcoder

#INFO: Proxy running on http://0.0.0.0:8000
```

### Test
In a new shell, run, this will make an `openai.chat.completions` request. Ensure you're using openai v1.0.0+
```shell
litellm --test
```

This will now automatically route any requests for gpt-3.5-turbo to bigcode starcoder, hosted on huggingface inference endpoints. 

### Using LiteLLM Proxy - Curl Request, OpenAI Package, Langchain, Langchain JS

<Tabs>
<TabItem value="Curl" label="Curl Request">

```shell
curl --location 'http://0.0.0.0:8000/chat/completions' \
--header 'Content-Type: application/json' \
--data ' {
      "model": "gpt-3.5-turbo",
      "messages": [
        {
          "role": "user",
          "content": "what llm are you"
        }
      ],
    }
'
```
</TabItem>
<TabItem value="openai" label="OpenAI v1.0.0+">

```python
import openai
client = openai.OpenAI(
    api_key="anything",
    base_url="http://0.0.0.0:8000"
)

# request sent to model set on litellm proxy, `litellm --model`
response = client.chat.completions.create(model="gpt-3.5-turbo", messages = [
    {
        "role": "user",
        "content": "this is a test request, write a short poem"
    }
])

print(response)

```
</TabItem>
<TabItem value="langchain" label="Langchain">

```python
from langchain.chat_models import ChatOpenAI
from langchain.prompts.chat import (
    ChatPromptTemplate,
    HumanMessagePromptTemplate,
    SystemMessagePromptTemplate,
)
from langchain.schema import HumanMessage, SystemMessage

chat = ChatOpenAI(
    openai_api_base="http://0.0.0.0:8000", # set openai_api_base to the LiteLLM Proxy
    model = "gpt-3.5-turbo",
    temperature=0.1
)

messages = [
    SystemMessage(
        content="You are a helpful assistant that im using to make a test request to."
    ),
    HumanMessage(
        content="test from litellm. tell me why it's amazing in 1 sentence"
    ),
]
response = chat(messages)

print(response)
```

</TabItem>
</Tabs>

<<<<<<< HEAD
#### Run the Docker Image using docker compose

**Step 1**

(Recommended) Use the `docker-compose.yml` given in the project root. e.g. https://github.com/BerriAI/litellm/blob/main/docker-compose.yml

Here's an example `docker-compose.yml` file
```yaml
version: "3.9"
services:
  litellm:
    image: ghcr.io/berriai/litellm:main-v1.10.3
    ports:
      - "8000:8000" # Map the container port to the host, change the host port if necessary
    volumes:
      - ./litellm-config.yaml:/app/config.yaml # Mount the local configuration file
    # You can change the port or number of workers as per your requirements or pass any new supported CLI augument. Make sure the port passed here matches with the container port defined above in `ports` value
    command: [ "--config", "/app/config.yaml", "--port", "8000", "--num_workers", "8" ]

# ...rest of your docker-compose config if any
```

**Step 2**

Create a `litellm-config.yaml` file with your LiteLLM config relative to your `docker-compose.yml` file.

Check the config doc [here](https://docs.litellm.ai/docs/proxy/configs)

**Step 3**

Run the command `docker-compose up` or `docker compose up` as per your docker installation.

> Use `-d` flag to run the container in detached mode (background) e.g. `docker compose up -d`


Your LiteLLM container should be running now on the defined port e.g. `8000`.

## Server Endpoints
- POST `/chat/completions` - chat completions endpoint to call 100+ LLMs
- POST `/completions` - completions endpoint
- POST `/embeddings` - embedding endpoint for Azure, OpenAI, Huggingface endpoints
- GET `/models` - available models on server
- POST `/key/generate` - generate a key to access the proxy
=======
>>>>>>> 642c62f7

### Supported LLMs
All LiteLLM supported LLMs are supported on the Proxy. Seel all [supported llms](https://docs.litellm.ai/docs/providers)
<Tabs>
<TabItem value="bedrock" label="AWS Bedrock">

```shell
$ export AWS_ACCESS_KEY_ID=
$ export AWS_REGION_NAME=
$ export AWS_SECRET_ACCESS_KEY=
```

```shell
$ litellm --model bedrock/anthropic.claude-v2
```
</TabItem>
<TabItem value="azure" label="Azure OpenAI">

```shell
$ export AZURE_API_KEY=my-api-key
$ export AZURE_API_BASE=my-api-base
```
```
$ litellm --model azure/my-deployment-name
```

</TabItem>
<TabItem value="openai-proxy" label="OpenAI">

```shell
$ export OPENAI_API_KEY=my-api-key
```

```shell
$ litellm --model gpt-3.5-turbo
```
</TabItem>
<TabItem value="huggingface" label="Huggingface (TGI) Deployed">

```shell
$ export HUGGINGFACE_API_KEY=my-api-key #[OPTIONAL]
```
```shell
$ litellm --model huggingface/<your model name> --api_base https://k58ory32yinf1ly0.us-east-1.aws.endpoints.huggingface.cloud
```

</TabItem>
<TabItem value="huggingface-local" label="Huggingface (TGI) Local">

```shell
$ litellm --model huggingface/<your model name> --api_base http://0.0.0.0:8001
```

</TabItem>
<TabItem value="aws-sagemaker" label="AWS Sagemaker">

```shell
export AWS_ACCESS_KEY_ID=
export AWS_REGION_NAME=
export AWS_SECRET_ACCESS_KEY=
```

```shell
$ litellm --model sagemaker/jumpstart-dft-meta-textgeneration-llama-2-7b
```

</TabItem>
<TabItem value="anthropic" label="Anthropic">

```shell
$ export ANTHROPIC_API_KEY=my-api-key
```
```shell
$ litellm --model claude-instant-1
```

</TabItem>
<TabItem value="vllm-local" label="VLLM">
Assuming you're running vllm locally

```shell
$ litellm --model vllm/facebook/opt-125m
```
</TabItem>
<TabItem value="together_ai" label="TogetherAI">

```shell
$ export TOGETHERAI_API_KEY=my-api-key
```
```shell
$ litellm --model together_ai/lmsys/vicuna-13b-v1.5-16k
```

</TabItem>

<TabItem value="replicate" label="Replicate">

```shell
$ export REPLICATE_API_KEY=my-api-key
```
```shell
$ litellm \
  --model replicate/meta/llama-2-70b-chat:02e509c789964a7ea8736978a43525956ef40397be9033abf9fd2badfe68c9e3
```

</TabItem>

<TabItem value="petals" label="Petals">

```shell
$ litellm --model petals/meta-llama/Llama-2-70b-chat-hf
```

</TabItem>

<TabItem value="palm" label="Palm">

```shell
$ export PALM_API_KEY=my-palm-key
```
```shell
$ litellm --model palm/chat-bison
```

</TabItem>

<TabItem value="ai21" label="AI21">

```shell
$ export AI21_API_KEY=my-api-key
```

```shell
$ litellm --model j2-light
```

</TabItem>

<TabItem value="cohere" label="Cohere">

```shell
$ export COHERE_API_KEY=my-api-key
```

```shell
$ litellm --model command-nightly
```

</TabItem>

</Tabs>


## Quick Start - LiteLLM Proxy + Config.yaml
The config allows you to create a model list and set `api_base`, `max_tokens` (all litellm params). See more details about the config [here](https://docs.litellm.ai/docs/proxy/configs)

### Create a Config for LiteLLM Proxy
Example config

```yaml
model_list:
  - model_name: gpt-3.5-turbo
    litellm_params:
      model: azure/<your-deployment-name>
      api_base: <your-azure-api-endpoint>
      api_key: <your-azure-api-key>
  - model_name: gpt-3.5-turbo
    litellm_params:
      model: azure/gpt-turbo-small-ca
      api_base: https://my-endpoint-canada-berri992.openai.azure.com/
      api_key: <your-azure-api-key>
```

### Run proxy with config

```shell
litellm --config your_config.yaml
```

## Quick Start Docker Image: Github Container Registry

### Pull the litellm ghcr docker image
See the latest available ghcr docker image here:
https://github.com/berriai/litellm/pkgs/container/litellm

```shell
docker pull ghcr.io/berriai/litellm:main-v1.10.1
```

### Run the Docker Image
```shell
docker run ghcr.io/berriai/litellm:main-v1.10.0
```

#### Run the Docker Image with LiteLLM CLI args

See all supported CLI args [here](https://docs.litellm.ai/docs/proxy/cli): 

Here's how you can run the docker image and pass your config to `litellm`
```shell
docker run ghcr.io/berriai/litellm:main-v1.10.0 --config your_config.yaml
```

Here's how you can run the docker image and start litellm on port 8002 with `num_workers=8`
```shell
docker run ghcr.io/berriai/litellm:main-v1.10.0 --port 8002 --num_workers 8
```

## Server Endpoints
- POST `/chat/completions` - chat completions endpoint to call 100+ LLMs
- POST `/completions` - completions endpoint
- POST `/embeddings` - embedding endpoint for Azure, OpenAI, Huggingface endpoints
- GET `/models` - available models on server
- POST `/key/generate` - generate a key to access the proxy

## Using with OpenAI compatible projects
Set `base_url` to the LiteLLM Proxy server

<Tabs>
<TabItem value="openai" label="OpenAI v1.0.0+">

```python
import openai
client = openai.OpenAI(
    api_key="anything",
    base_url="http://0.0.0.0:8000"
)

# request sent to model set on litellm proxy, `litellm --model`
response = client.chat.completions.create(model="gpt-3.5-turbo", messages = [
    {
        "role": "user",
        "content": "this is a test request, write a short poem"
    }
])

print(response)

```
</TabItem>
<TabItem value="librechat" label="LibreChat">

#### Start the LiteLLM proxy
```shell
litellm --model gpt-3.5-turbo

#INFO: Proxy running on http://0.0.0.0:8000
```

#### 1. Clone the repo

```shell
git clone https://github.com/danny-avila/LibreChat.git
```


#### 2. Modify Librechat's `docker-compose.yml`
LiteLLM Proxy is running on port `8000`, set `8000` as the proxy below
```yaml
OPENAI_REVERSE_PROXY=http://host.docker.internal:8000/v1/chat/completions
```

#### 3. Save fake OpenAI key in Librechat's `.env` 

Copy Librechat's `.env.example` to `.env` and overwrite the default OPENAI_API_KEY (by default it requires the user to pass a key).
```env
OPENAI_API_KEY=sk-1234
```

#### 4. Run LibreChat: 
```shell
docker compose up
```
</TabItem>

<TabItem value="continue-dev" label="ContinueDev">

Continue-Dev brings ChatGPT to VSCode. See how to [install it here](https://continue.dev/docs/quickstart).

In the [config.py](https://continue.dev/docs/reference/Models/openai) set this as your default model.
```python
  default=OpenAI(
      api_key="IGNORED",
      model="fake-model-name",
      context_length=2048, # customize if needed for your model
      api_base="http://localhost:8000" # your proxy server url
  ),
```

Credits [@vividfog](https://github.com/jmorganca/ollama/issues/305#issuecomment-1751848077) for this tutorial. 
</TabItem>

<TabItem value="aider" label="Aider">

```shell
$ pip install aider 

$ aider --openai-api-base http://0.0.0.0:8000 --openai-api-key fake-key
```
</TabItem>
<TabItem value="autogen" label="AutoGen">

```python
pip install pyautogen
```

```python
from autogen import AssistantAgent, UserProxyAgent, oai
config_list=[
    {
        "model": "my-fake-model",
        "api_base": "http://localhost:8000",  #litellm compatible endpoint
        "api_type": "open_ai",
        "api_key": "NULL", # just a placeholder
    }
]

response = oai.Completion.create(config_list=config_list, prompt="Hi")
print(response) # works fine

llm_config={
    "config_list": config_list,
}

assistant = AssistantAgent("assistant", llm_config=llm_config)
user_proxy = UserProxyAgent("user_proxy")
user_proxy.initiate_chat(assistant, message="Plot a chart of META and TESLA stock price change YTD.", config_list=config_list)
```

Credits [@victordibia](https://github.com/microsoft/autogen/issues/45#issuecomment-1749921972) for this tutorial.
</TabItem>

<TabItem value="guidance" label="guidance">
A guidance language for controlling large language models.
https://github.com/guidance-ai/guidance

**NOTE:** Guidance sends additional params like `stop_sequences` which can cause some models to fail if they don't support it. 

**Fix**: Start your proxy using the `--drop_params` flag

```shell
litellm --model ollama/codellama --temperature 0.3 --max_tokens 2048 --drop_params
```

```python
import guidance

# set api_base to your proxy
# set api_key to anything
gpt4 = guidance.llms.OpenAI("gpt-4", api_base="http://0.0.0.0:8000", api_key="anything")

experts = guidance('''
{{#system~}}
You are a helpful and terse assistant.
{{~/system}}

{{#user~}}
I want a response to the following question:
{{query}}
Name 3 world-class experts (past or present) who would be great at answering this?
Don't answer the question yet.
{{~/user}}

{{#assistant~}}
{{gen 'expert_names' temperature=0 max_tokens=300}}
{{~/assistant}}
''', llm=gpt4)

result = experts(query='How can I be more productive?')
print(result)
```
</TabItem>
</Tabs>

## Debugging Proxy 
Run the proxy with `--debug` to easily view debug logs 
```shell
litellm --model gpt-3.5-turbo --debug
```

When making requests you should see the POST request sent by LiteLLM to the LLM on the Terminal output
```shell
POST Request Sent from LiteLLM:
curl -X POST \
https://api.openai.com/v1/chat/completions \
-H 'content-type: application/json' -H 'Authorization: Bearer sk-qnWGUIW9****************************************' \
-d '{"model": "gpt-3.5-turbo", "messages": [{"role": "user", "content": "this is a test request, write a short poem"}]}'
```<|MERGE_RESOLUTION|>--- conflicted
+++ resolved
@@ -117,7 +117,213 @@
 </TabItem>
 </Tabs>
 
-<<<<<<< HEAD
+### Supported LLMs
+All LiteLLM supported LLMs are supported on the Proxy. Seel all [supported llms](https://docs.litellm.ai/docs/providers)
+<Tabs>
+<TabItem value="bedrock" label="AWS Bedrock">
+
+```shell
+$ export AWS_ACCESS_KEY_ID=
+$ export AWS_REGION_NAME=
+$ export AWS_SECRET_ACCESS_KEY=
+```
+
+```shell
+$ litellm --model bedrock/anthropic.claude-v2
+```
+</TabItem>
+<TabItem value="azure" label="Azure OpenAI">
+
+```shell
+$ export AZURE_API_KEY=my-api-key
+$ export AZURE_API_BASE=my-api-base
+```
+```
+$ litellm --model azure/my-deployment-name
+```
+
+</TabItem>
+<TabItem value="openai-proxy" label="OpenAI">
+
+```shell
+$ export OPENAI_API_KEY=my-api-key
+```
+
+```shell
+$ litellm --model gpt-3.5-turbo
+```
+</TabItem>
+<TabItem value="huggingface" label="Huggingface (TGI) Deployed">
+
+```shell
+$ export HUGGINGFACE_API_KEY=my-api-key #[OPTIONAL]
+```
+```shell
+$ litellm --model huggingface/<your model name> --api_base https://k58ory32yinf1ly0.us-east-1.aws.endpoints.huggingface.cloud
+```
+
+</TabItem>
+<TabItem value="huggingface-local" label="Huggingface (TGI) Local">
+
+```shell
+$ litellm --model huggingface/<your model name> --api_base http://0.0.0.0:8001
+```
+
+</TabItem>
+<TabItem value="aws-sagemaker" label="AWS Sagemaker">
+
+```shell
+export AWS_ACCESS_KEY_ID=
+export AWS_REGION_NAME=
+export AWS_SECRET_ACCESS_KEY=
+```
+
+```shell
+$ litellm --model sagemaker/jumpstart-dft-meta-textgeneration-llama-2-7b
+```
+
+</TabItem>
+<TabItem value="anthropic" label="Anthropic">
+
+```shell
+$ export ANTHROPIC_API_KEY=my-api-key
+```
+```shell
+$ litellm --model claude-instant-1
+```
+
+</TabItem>
+<TabItem value="vllm-local" label="VLLM">
+Assuming you're running vllm locally
+
+```shell
+$ litellm --model vllm/facebook/opt-125m
+```
+</TabItem>
+<TabItem value="together_ai" label="TogetherAI">
+
+```shell
+$ export TOGETHERAI_API_KEY=my-api-key
+```
+```shell
+$ litellm --model together_ai/lmsys/vicuna-13b-v1.5-16k
+```
+
+</TabItem>
+
+<TabItem value="replicate" label="Replicate">
+
+```shell
+$ export REPLICATE_API_KEY=my-api-key
+```
+```shell
+$ litellm \
+  --model replicate/meta/llama-2-70b-chat:02e509c789964a7ea8736978a43525956ef40397be9033abf9fd2badfe68c9e3
+```
+
+</TabItem>
+
+<TabItem value="petals" label="Petals">
+
+```shell
+$ litellm --model petals/meta-llama/Llama-2-70b-chat-hf
+```
+
+</TabItem>
+
+<TabItem value="palm" label="Palm">
+
+```shell
+$ export PALM_API_KEY=my-palm-key
+```
+```shell
+$ litellm --model palm/chat-bison
+```
+
+</TabItem>
+
+<TabItem value="ai21" label="AI21">
+
+```shell
+$ export AI21_API_KEY=my-api-key
+```
+
+```shell
+$ litellm --model j2-light
+```
+
+</TabItem>
+
+<TabItem value="cohere" label="Cohere">
+
+```shell
+$ export COHERE_API_KEY=my-api-key
+```
+
+```shell
+$ litellm --model command-nightly
+```
+
+</TabItem>
+
+</Tabs>
+
+
+## Quick Start - LiteLLM Proxy + Config.yaml
+The config allows you to create a model list and set `api_base`, `max_tokens` (all litellm params). See more details about the config [here](https://docs.litellm.ai/docs/proxy/configs)
+
+### Create a Config for LiteLLM Proxy
+Example config
+
+```yaml
+model_list:
+  - model_name: gpt-3.5-turbo
+    litellm_params:
+      model: azure/<your-deployment-name>
+      api_base: <your-azure-api-endpoint>
+      api_key: <your-azure-api-key>
+  - model_name: gpt-3.5-turbo
+    litellm_params:
+      model: azure/gpt-turbo-small-ca
+      api_base: https://my-endpoint-canada-berri992.openai.azure.com/
+      api_key: <your-azure-api-key>
+```
+
+### Run proxy with config
+
+```shell
+litellm --config your_config.yaml
+```
+
+## Quick Start Docker Image: Github Container Registry
+
+### Pull the litellm ghcr docker image
+See the latest available ghcr docker image here:
+https://github.com/berriai/litellm/pkgs/container/litellm
+
+```shell
+docker pull ghcr.io/berriai/litellm:main-v1.10.1
+```
+
+### Run the Docker Image
+```shell
+docker run ghcr.io/berriai/litellm:main-v1.10.0
+```
+
+#### Run the Docker Image with LiteLLM CLI args
+
+See all supported CLI args [here](https://docs.litellm.ai/docs/proxy/cli): 
+
+Here's how you can run the docker image and pass your config to `litellm`
+```shell
+docker run ghcr.io/berriai/litellm:main-v1.10.0 --config your_config.yaml
+```
+
+Here's how you can run the docker image and start litellm on port 8002 with `num_workers=8`
+```shell
+docker run ghcr.io/berriai/litellm:main-v1.10.0 --port 8002 --num_workers 8
+```
+  
 #### Run the Docker Image using docker compose
 
 **Step 1**
@@ -161,222 +367,6 @@
 - POST `/embeddings` - embedding endpoint for Azure, OpenAI, Huggingface endpoints
 - GET `/models` - available models on server
 - POST `/key/generate` - generate a key to access the proxy
-=======
->>>>>>> 642c62f7
-
-### Supported LLMs
-All LiteLLM supported LLMs are supported on the Proxy. Seel all [supported llms](https://docs.litellm.ai/docs/providers)
-<Tabs>
-<TabItem value="bedrock" label="AWS Bedrock">
-
-```shell
-$ export AWS_ACCESS_KEY_ID=
-$ export AWS_REGION_NAME=
-$ export AWS_SECRET_ACCESS_KEY=
-```
-
-```shell
-$ litellm --model bedrock/anthropic.claude-v2
-```
-</TabItem>
-<TabItem value="azure" label="Azure OpenAI">
-
-```shell
-$ export AZURE_API_KEY=my-api-key
-$ export AZURE_API_BASE=my-api-base
-```
-```
-$ litellm --model azure/my-deployment-name
-```
-
-</TabItem>
-<TabItem value="openai-proxy" label="OpenAI">
-
-```shell
-$ export OPENAI_API_KEY=my-api-key
-```
-
-```shell
-$ litellm --model gpt-3.5-turbo
-```
-</TabItem>
-<TabItem value="huggingface" label="Huggingface (TGI) Deployed">
-
-```shell
-$ export HUGGINGFACE_API_KEY=my-api-key #[OPTIONAL]
-```
-```shell
-$ litellm --model huggingface/<your model name> --api_base https://k58ory32yinf1ly0.us-east-1.aws.endpoints.huggingface.cloud
-```
-
-</TabItem>
-<TabItem value="huggingface-local" label="Huggingface (TGI) Local">
-
-```shell
-$ litellm --model huggingface/<your model name> --api_base http://0.0.0.0:8001
-```
-
-</TabItem>
-<TabItem value="aws-sagemaker" label="AWS Sagemaker">
-
-```shell
-export AWS_ACCESS_KEY_ID=
-export AWS_REGION_NAME=
-export AWS_SECRET_ACCESS_KEY=
-```
-
-```shell
-$ litellm --model sagemaker/jumpstart-dft-meta-textgeneration-llama-2-7b
-```
-
-</TabItem>
-<TabItem value="anthropic" label="Anthropic">
-
-```shell
-$ export ANTHROPIC_API_KEY=my-api-key
-```
-```shell
-$ litellm --model claude-instant-1
-```
-
-</TabItem>
-<TabItem value="vllm-local" label="VLLM">
-Assuming you're running vllm locally
-
-```shell
-$ litellm --model vllm/facebook/opt-125m
-```
-</TabItem>
-<TabItem value="together_ai" label="TogetherAI">
-
-```shell
-$ export TOGETHERAI_API_KEY=my-api-key
-```
-```shell
-$ litellm --model together_ai/lmsys/vicuna-13b-v1.5-16k
-```
-
-</TabItem>
-
-<TabItem value="replicate" label="Replicate">
-
-```shell
-$ export REPLICATE_API_KEY=my-api-key
-```
-```shell
-$ litellm \
-  --model replicate/meta/llama-2-70b-chat:02e509c789964a7ea8736978a43525956ef40397be9033abf9fd2badfe68c9e3
-```
-
-</TabItem>
-
-<TabItem value="petals" label="Petals">
-
-```shell
-$ litellm --model petals/meta-llama/Llama-2-70b-chat-hf
-```
-
-</TabItem>
-
-<TabItem value="palm" label="Palm">
-
-```shell
-$ export PALM_API_KEY=my-palm-key
-```
-```shell
-$ litellm --model palm/chat-bison
-```
-
-</TabItem>
-
-<TabItem value="ai21" label="AI21">
-
-```shell
-$ export AI21_API_KEY=my-api-key
-```
-
-```shell
-$ litellm --model j2-light
-```
-
-</TabItem>
-
-<TabItem value="cohere" label="Cohere">
-
-```shell
-$ export COHERE_API_KEY=my-api-key
-```
-
-```shell
-$ litellm --model command-nightly
-```
-
-</TabItem>
-
-</Tabs>
-
-
-## Quick Start - LiteLLM Proxy + Config.yaml
-The config allows you to create a model list and set `api_base`, `max_tokens` (all litellm params). See more details about the config [here](https://docs.litellm.ai/docs/proxy/configs)
-
-### Create a Config for LiteLLM Proxy
-Example config
-
-```yaml
-model_list:
-  - model_name: gpt-3.5-turbo
-    litellm_params:
-      model: azure/<your-deployment-name>
-      api_base: <your-azure-api-endpoint>
-      api_key: <your-azure-api-key>
-  - model_name: gpt-3.5-turbo
-    litellm_params:
-      model: azure/gpt-turbo-small-ca
-      api_base: https://my-endpoint-canada-berri992.openai.azure.com/
-      api_key: <your-azure-api-key>
-```
-
-### Run proxy with config
-
-```shell
-litellm --config your_config.yaml
-```
-
-## Quick Start Docker Image: Github Container Registry
-
-### Pull the litellm ghcr docker image
-See the latest available ghcr docker image here:
-https://github.com/berriai/litellm/pkgs/container/litellm
-
-```shell
-docker pull ghcr.io/berriai/litellm:main-v1.10.1
-```
-
-### Run the Docker Image
-```shell
-docker run ghcr.io/berriai/litellm:main-v1.10.0
-```
-
-#### Run the Docker Image with LiteLLM CLI args
-
-See all supported CLI args [here](https://docs.litellm.ai/docs/proxy/cli): 
-
-Here's how you can run the docker image and pass your config to `litellm`
-```shell
-docker run ghcr.io/berriai/litellm:main-v1.10.0 --config your_config.yaml
-```
-
-Here's how you can run the docker image and start litellm on port 8002 with `num_workers=8`
-```shell
-docker run ghcr.io/berriai/litellm:main-v1.10.0 --port 8002 --num_workers 8
-```
-
-## Server Endpoints
-- POST `/chat/completions` - chat completions endpoint to call 100+ LLMs
-- POST `/completions` - completions endpoint
-- POST `/embeddings` - embedding endpoint for Azure, OpenAI, Huggingface endpoints
-- GET `/models` - available models on server
-- POST `/key/generate` - generate a key to access the proxy
 
 ## Using with OpenAI compatible projects
 Set `base_url` to the LiteLLM Proxy server
